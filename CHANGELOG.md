# Changelog
All notable changes to this project will be documented in this file.

The format is based on [Keep a Changelog](https://keepachangelog.com/en/1.0.0/),
and this project adheres to [Semantic Versioning](https://semver.org/spec/v2.0.0.html).

## [Unreleased]
### Added
<<<<<<< HEAD
- club search, replace `%self%` with the user's mention name.
=======
- Allow to open the story's epic, iteration and/or project.
- Use xdg-open on non-macOS platform.
- Add the Config interface and added workspaceName as a parameter.
>>>>>>> e040c4f3
### Changed
### Deprecated
### Removed
### Fixed
### Security

---

## [2.0.6] - 2019-11-06
### Changed
- Upgrade to latest `clubhouse-lib`.
### Fixed
- Fix completed status on story tasks.

## [2.0.5] - 2019-10-10
### Fixed
- Gracefully handle lack of git repository when searching for story ID.

## [2.0.4] - 2019-10-10
### Fixed
- Fix the import of prompt to conform to Typescript

## [2.0.3] - 2019-09-23
### Fixed
- Fix the entity returned by findProject by ID.

## [2.0.2] - 2019-08-15
### Fixed
- Remove source-map-support.

## [2.0.1] - 2019-08-15
### Fixed
- Remove development start script to prevent production override.

## [2.0.0] - 2019-08-15
### Added
- Support Iterations filtering/assignment on stories.

### Changed
- Convert to TypeScript.
- New formatting/argument syntax for Epic and story ID.
- Allow non-digit characters in story IDs.

## [1.17.0] - 2019-03-19
### Added
- Running tests on CircleCI.
- Allow for full JSON output in story format.

## [1.16.1] - 2019-03-13
### Fixed
- Fix the ability to open a story during creation.

## [1.16.0] - 2019-03-13
### Changed
- Remove bold styling on non-story-ID items in custom formatting.

## [1.15.1] - 2019-03-08
### Fixed
- Fix reference to non-imported function.

## [1.15.0] - 2019-03-06
### Added
- Added shorthand / aliases for commands see `club --help`.
- Added code formatting with prettier.

### Changed
- Renamed `club find` to `club search`.
- Extracted duplicated code to story lib.
- Cleaned up the initialization of commands.

### Deprecated
-  `club find` has been deprecated in favor of `club search`.

## [1.14.0] - 2019-02-28
### Added
- Support `story --git-branch-short` to create a branch without the story type.

## [1.13.0] - 2019-02-25
### Added
- Support searching via the clubhouse search API endpoint.

### Changed
- Upgrade `clubhouse-lib` to 0.5.0.<|MERGE_RESOLUTION|>--- conflicted
+++ resolved
@@ -6,13 +6,10 @@
 
 ## [Unreleased]
 ### Added
-<<<<<<< HEAD
 - club search, replace `%self%` with the user's mention name.
-=======
 - Allow to open the story's epic, iteration and/or project.
 - Use xdg-open on non-macOS platform.
 - Add the Config interface and added workspaceName as a parameter.
->>>>>>> e040c4f3
 ### Changed
 ### Deprecated
 ### Removed
