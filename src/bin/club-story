--- conflicted
+++ resolved
@@ -205,12 +205,7 @@
         if (!program.idonly) spin.stop(true);
         if (story) {
             printStory(story, entities);
-<<<<<<< HEAD
-            if (program.open) execSync('open ' + storyURL(story));
-=======
-            if (program.open)
-                execSync('open ' + storyLib.storyURL(story));
->>>>>>> 9302d1ea
+            if (program.open) execSync('open ' + storyLib.storyURL(story));
         }
         if (program.download) {
             downloadFiles(story);
